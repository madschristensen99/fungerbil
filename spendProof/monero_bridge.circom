--- conflicted
+++ resolved
@@ -78,11 +78,6 @@
     
     signal input r[255];            // Transaction secret key (255-bit scalar) - FIXED
     signal input v;                 // Amount in atomic piconero (64 bits)
-<<<<<<< HEAD
-=======
-    signal input gamma[256];        // ⭐️ Blinding factor from Blake2b("commitment" || S.x || index)
-    signal input amount_key[256];   // ⭐️ Amount decryption key from Blake2b("amount" || S.x)
->>>>>>> f9c164e3
     signal input output_index;      // Output index in transaction (0, 1, 2, ...)
     signal input H_s_scalar[255];   // ⭐️ Pre-reduced scalar: Keccak256(8·r·A || i) mod L
     signal input S_extended[4][3];  // ⭐️ Precomputed S = 8·r·A (ECDH shared secret)
@@ -287,7 +282,6 @@
     // P_derived_bits.out === P_compressed;
     
     // ════════════════════════════════════════════════════════════════════════
-<<<<<<< HEAD
     // STEP 4: Decrypt and verify amount from ecdhAmount
     // amount_key = Keccak256(S.x)
     // v_decrypted = ecdhAmount ⊕ amount_key[0:64]
@@ -308,129 +302,6 @@
     for (var i = 0; i < 64; i++) {
         amountKeyBits[i] <== amountKeyHash.out[i];
     }
-=======
-    // STEP 4: Derive gamma from shared secret S (DISABLED)
-    // γ = Blake2b("commitment" || S.x || output_index)
-    // ════════════════════════════════════════════════════════════════════════
-    // DISABLED: Cannot verify gamma because:
-    // 1. We don't have the sender's gamma (it's their blinding factor)
-    // 2. Commitment C is already verified by the Monero network
-    // 3. Our circuit focuses on proving knowledge of transaction secret key r
-    
-    /*
-    // Blake2b input: 256 bits (S.x) + 8 bits (output_index) = 264 bits
-    component gammaHash = Blake2b256(264);
-    
-    // Pack S.x
-    for (var i = 0; i < 256; i++) {
-        gammaHash.in[i] <== S_x_bits[i];
-    }
-    
-    // output_index = 0 (8 bits)
-    for (var i = 256; i < 264; i++) {
-        gammaHash.in[i] <== 0;
-    }
-    
-    // Verify computed gamma matches witness input
-    component gammaWitness = Bits2Num(256);
-    for (var i = 0; i < 256; i++) {
-        gammaWitness.in[i] <== gamma[i];
-    }
-    
-    component gammaComputed = Bits2Num(256);
-    for (var i = 0; i < 256; i++) {
-        gammaComputed.in[i] <== gammaHash.out[i];
-    }
-    
-    // gamma must equal Blake2b derivation
-    gammaWitness.out === gammaComputed.out;
-    */
-    
-    // ════════════════════════════════════════════════════════════════════════
-    // STEP 5: Verify Pedersen commitment C = v·H + γ·G (OPTIMIZED)
-    // ════════════════════════════════════════════════════════════════════════
-    // ⭐️ OPTIMIZATION: Use gamma from witness instead of computing Blake2b in-circuit
-    // Witness generator computes: gamma = Blake2b("commitment" || S.x || output_index)
-    // This saves ~40k constraints per Blake2b call
-    // Security: Witness generator must be audited to ensure correct gamma derivation
-    
-    // Range check v (64 bits)
-    component vRangeCheck = Num2Bits(64);
-    vRangeCheck.in <== v;
-    
-    // Get generator point H (G is already declared in step 1)
-    var H[4][3] = ed25519_H();
-    
-    // Compute v·H (amount component)
-    component compute_vH = ScalarMul();
-    // ScalarMul expects 255 bits
-    for (var i = 0; i < 64; i++) {
-        compute_vH.s[i] <== vRangeCheck.out[i];
-    }
-    for (var i = 64; i < 255; i++) {
-        compute_vH.s[i] <== 0;  // Pad to 255 bits
-    }
-    for (var i = 0; i < 4; i++) {
-        for (var j = 0; j < 3; j++) {
-            compute_vH.P[i][j] <== H[i][j];
-        }
-    }
-    
-    // Compute γ·G (blinding component) using witness gamma
-    component compute_gammaG = ScalarMul();
-    for (var i = 0; i < 255; i++) {
-        compute_gammaG.s[i] <== gamma[i];  // Use witness gamma directly
-    }
-    for (var i = 0; i < 4; i++) {
-        for (var j = 0; j < 3; j++) {
-            compute_gammaG.P[i][j] <== G[i][j];
-        }
-    }
-    
-    // Add points: C = v·H + γ·G
-    component computeC = PointAdd();
-    for (var i = 0; i < 4; i++) {
-        for (var j = 0; j < 3; j++) {
-            computeC.P[i][j] <== compute_vH.sP[i][j];
-            computeC.Q[i][j] <== compute_gammaG.sP[i][j];
-        }
-    }
-    
-    // Compress computed C
-    component compressC = PointCompress();
-    for (var i = 0; i < 4; i++) {
-        for (var j = 0; j < 3; j++) {
-            compressC.P[i][j] <== computeC.R[i][j];
-        }
-    }
-    
-    // Convert to field element for comparison
-    component C_compressed_bits = Num2Bits(255);
-    C_compressed_bits.in <== C_compressed;
-    
-    component C_computed_num = Bits2Num(255);
-    component C_expected_num = Bits2Num(255);
-    
-    for (var i = 0; i < 255; i++) {
-        C_computed_num.in[i] <== compressC.out[i];
-        C_expected_num.in[i] <== C_compressed_bits.out[i];
-    }
-    
-    // ⚠️ DISABLED: Pedersen commitment check
-    // Gamma is chosen randomly by the sender and is NOT derivable from the shared secret.
-    // As the receiver, we can verify the amount via ECDH decryption but not the commitment.
-    // The Monero network already validated this commitment, so we trust it.
-    // C_computed_num.out === C_expected_num.out;
-    
-    // ════════════════════════════════════════════════════════════════════════
-    // STEP 6: Verify amount decryption (OPTIMIZED)
-    // v_decrypted = ecdhAmount ⊕ amount_key[0:64]
-    // ════════════════════════════════════════════════════════════════════════
-    // ⭐️ OPTIMIZATION: Use amount_key from witness instead of computing Blake2b in-circuit
-    // Witness generator computes: amount_key = Blake2b("amount" || S.x)
-    // This saves another ~40k constraints
-    // Security: Witness generator must be audited to ensure correct amount_key derivation
->>>>>>> f9c164e3
     
     // XOR decryption using witness amount_key
     component ecdhBits = Num2Bits(64);
@@ -450,15 +321,9 @@
         decryptedAmount.in[i] <== decryptedBits[i];
     }
     
-<<<<<<< HEAD
-    // Verify decrypted amount matches claimed amount v
-    // TODO: Re-enable once we have test transactions to MAIN addresses (not subaddresses)
-    // Current test txs use subaddresses which require additional tx keys from tx_extra
-=======
     // ⚠️ TEMPORARILY DISABLED: Amount decryption check
     // Need to verify the correct amount_key derivation for BP2+ (RCT type 6)
     // The ECDH encryption scheme may be different than expected
->>>>>>> f9c164e3
     // decryptedAmount.out === v;
     
     // ════════════════════════════════════════════════════════════════════════
@@ -608,12 +473,7 @@
     ecdhAmount,
     A_compressed,
     B_compressed,
-<<<<<<< HEAD
-    monero_tx_hash
-]} = MoneroBridgeV54();
-=======
     monero_tx_hash,
     bridge_tx_binding,
     chain_id
-]} = MoneroBridgeV56Optimized();
->>>>>>> f9c164e3
+]} = MoneroBridgeV56Optimized();